--- conflicted
+++ resolved
@@ -262,17 +262,12 @@
                 the current monotonic time.
         """
         if arrival_time is None:
-<<<<<<< HEAD
-            arrival_time = time.time()
+            arrival_time = time.monotonic()
 
         # When prompt_embeds is set, prompt_token_ids is filled with -1
         if prompt_embeds is not None:
             prompt_token_ids = [-1] * prompt_embeds.size(0)
         elif prompt_token_ids is None:
-=======
-            arrival_time = time.monotonic()
-        if prompt_token_ids is None:
->>>>>>> acbed3ef
             assert prompt is not None
             prompt_token_ids = self.tokenizer.encode(prompt)
 
