# coding=utf-8
# Adapted from
# https://github.com/huggingface/transformers/blob/v4.28.0/src/transformers/models/gpt2/modeling_gpt2.py
# Copyright 2023 The vLLM team.
# Copyright 2023 CTranslate2, and Michael Feil
# Copyright 2018 The OpenAI Team Authors and HuggingFace Inc. team.
# Copyright (c) 2018, NVIDIA CORPORATION.  All rights reserved.
#
# Licensed under the Apache License, Version 2.0 (the "License");
# you may not use this file except in compliance with the License.
# You may obtain a copy of the License at
#
#     http://www.apache.org/licenses/LICENSE-2.0
#
# Unless required by applicable law or agreed to in writing, software
# distributed under the License is distributed on an "AS IS" BASIS,
# WITHOUT WARRANTIES OR CONDITIONS OF ANY KIND, either express or implied.
# See the License for the specific language governing permissions and
# limitations under the License.
"""Inference-only GPTBigCode model compatible with HuggingFace weights."""
from typing import List, Optional, Tuple

import torch
from torch import nn
from transformers import GPTBigCodeConfig

from vllm.model_executor.input_metadata import InputMetadata
from vllm.model_executor.layers.activation import get_act_fn
from vllm.model_executor.layers.attention import PagedAttention
from vllm.model_executor.layers.linear import (ColumnParallelLinear,
                                               LinearMethodBase,
                                               QKVParallelLinear,
                                               RowParallelLinear)
from vllm.model_executor.layers.sampler import Sampler
from vllm.model_executor.layers.vocab_parallel_embedding import (
    VocabParallelEmbedding)
from vllm.model_executor.parallel_utils.parallel_state import (
    get_tensor_model_parallel_world_size)
from vllm.model_executor.sampling_metadata import SamplingMetadata
from vllm.model_executor.weight_utils import (default_weight_loader,
                                              hf_model_weights_iterator)
from vllm.sequence import SamplerOutput

KVCache = Tuple[torch.Tensor, torch.Tensor]


class GPTBigCodeAttention(nn.Module):

    def __init__(
        self,
        config: GPTBigCodeConfig,
        linear_method: Optional[LinearMethodBase] = None,
    ):
        super().__init__()
        self.hidden_size = config.hidden_size
        total_num_heads = config.num_attention_heads
        self.tensor_model_parallel_world_size = (
            get_tensor_model_parallel_world_size())
        assert total_num_heads % self.tensor_model_parallel_world_size == 0
        self.num_heads = (total_num_heads //
                          self.tensor_model_parallel_world_size)
        self.head_dim = self.hidden_size // total_num_heads
        self.scale = self.head_dim**-0.5

        self.multi_query = config.multi_query
        if self.multi_query:
            total_num_kv_heads = 1
            self.num_kv_heads = 1
        else:
            total_num_kv_heads = total_num_heads
            self.num_kv_heads = self.num_heads
        self.kv_dim = self.head_dim * self.num_kv_heads
        self.c_attn = QKVParallelLinear(
            self.hidden_size,
            self.head_dim,
            total_num_heads,
            total_num_kv_heads,
            bias=True,
            linear_method=linear_method,
        )

        self.c_proj = RowParallelLinear(
            self.hidden_size,
            self.hidden_size,
            bias=True,
            linear_method=linear_method,
        )
        self.attn = PagedAttention(self.num_heads,
                                   self.head_dim,
                                   scale=self.scale,
                                   num_kv_heads=self.num_kv_heads)

    def forward(
        self,
        hidden_states: torch.Tensor,
        kv_cache: KVCache,
        input_metadata: InputMetadata,
        cache_event: Optional[torch.cuda.Event],
    ) -> torch.Tensor:
        qkv, _ = self.c_attn(hidden_states)
        q, k, v = qkv.split(
            [
                self.hidden_size // self.tensor_model_parallel_world_size,
                self.kv_dim, self.kv_dim
            ],
            dim=-1,
        )
        key_cache, value_cache = kv_cache
        attn_output = self.attn(q, k, v, key_cache, value_cache,
                                input_metadata, cache_event)
        attn_output, _ = self.c_proj(attn_output)
        return attn_output


class GPTBigMLP(nn.Module):

    def __init__(
        self,
        intermediate_size: int,
        config: GPTBigCodeConfig,
        linear_method: Optional[LinearMethodBase] = None,
    ):
        super().__init__()
        hidden_size = config.hidden_size
        self.c_fc = ColumnParallelLinear(
            hidden_size,
            intermediate_size,
            bias=True,
            linear_method=linear_method,
        )
        self.c_proj = RowParallelLinear(
            intermediate_size,
            hidden_size,
            bias=True,
            linear_method=linear_method,
        )
        quant_config = getattr(linear_method, "quant_config", None)
        self.act = get_act_fn(config.activation_function, quant_config,
                              intermediate_size)

    def forward(self, hidden_states: torch.Tensor) -> torch.Tensor:
        hidden_states, _ = self.c_fc(hidden_states)
        hidden_states = self.act(hidden_states)
        hidden_states, _ = self.c_proj(hidden_states)
        return hidden_states


class GPTBigCodeBlock(nn.Module):

    def __init__(
        self,
        config: GPTBigCodeConfig,
        linear_method: Optional[LinearMethodBase] = None,
    ):
        super().__init__()
        hidden_size = config.hidden_size
        inner_dim = (config.n_inner if config.n_inner is not None else 4 *
                     hidden_size)

        self.ln_1 = nn.LayerNorm(hidden_size, eps=config.layer_norm_epsilon)
        self.attn = GPTBigCodeAttention(config, linear_method)
        self.ln_2 = nn.LayerNorm(hidden_size, eps=config.layer_norm_epsilon)
        self.mlp = GPTBigMLP(inner_dim, config, linear_method)

    def forward(
        self,
        hidden_states: torch.Tensor,
        kv_cache: KVCache,
        input_metadata: InputMetadata,
        cache_event: Optional[torch.cuda.Event],
    ) -> torch.Tensor:
        residual = hidden_states
        hidden_states = self.ln_1(hidden_states)
        attn_output = self.attn(
            hidden_states=hidden_states,
            kv_cache=kv_cache,
            input_metadata=input_metadata,
            cache_event=cache_event,
        )
        # residual connection
        hidden_states = attn_output + residual

        residual = hidden_states
        hidden_states = self.ln_2(hidden_states)
        feed_forward_hidden_states = self.mlp(hidden_states)
        # residual connection
        hidden_states = residual + feed_forward_hidden_states
        return hidden_states


class GPTBigCodeModel(nn.Module):

    def __init__(
        self,
        config: GPTBigCodeConfig,
        linear_method: Optional[LinearMethodBase] = None,
    ):
        super().__init__()
        self.config = config
        assert not config.add_cross_attention

        self.embed_dim = config.hidden_size

        self.wte = VocabParallelEmbedding(config.vocab_size, self.embed_dim)
        self.wpe = nn.Embedding(config.max_position_embeddings, self.embed_dim)
        self.h = nn.ModuleList([
            GPTBigCodeBlock(config, linear_method)
            for _ in range(config.num_hidden_layers)
        ])
        self.ln_f = nn.LayerNorm(self.embed_dim, eps=config.layer_norm_epsilon)

    def forward(
        self,
        input_ids: torch.Tensor,
        position_ids: torch.Tensor,
        kv_caches: List[KVCache],
        input_metadata: InputMetadata,
        cache_events: Optional[List[torch.cuda.Event]],
        inputs_embeds: torch.Tensor,
    ) -> torch.Tensor:
        inputs_embeds = self.wte(input_ids) + inputs_embeds
        position_embeds = self.wpe(position_ids)
        hidden_states = inputs_embeds + position_embeds

        for i in range(len(self.h)):
            cache_event = None if cache_events is None else cache_events[i]
            layer = self.h[i]
            hidden_states = layer(hidden_states, kv_caches[i], input_metadata,
                                  cache_event)

        hidden_states = self.ln_f(hidden_states)
        return hidden_states


class GPTBigCodeForCausalLM(nn.Module):

    def __init__(
        self,
        config: GPTBigCodeConfig,
        linear_method: Optional[LinearMethodBase] = None,
    ):
        super().__init__()
        self.config = config
        self.linear_method = linear_method
        self.transformer = GPTBigCodeModel(config, linear_method)
        self.lm_head_weight = self.transformer.wte.weight
        self.sampler = Sampler(config.vocab_size)

    def forward(
        self,
        input_ids: torch.Tensor,
        positions: torch.Tensor,
        kv_caches: List[KVCache],
        input_metadata: InputMetadata,
        cache_events: Optional[List[torch.cuda.Event]],
<<<<<<< HEAD
        inputs_embeds: torch.Tensor,
    ) -> SamplerOutput:
        hidden_states = self.transformer(input_ids, positions, kv_caches,
                                         input_metadata, cache_events,
                                         inputs_embeds)
=======
    ) -> torch.Tensor:
        hidden_states = self.transformer(input_ids, positions, kv_caches,
                                         input_metadata, cache_events)
        return hidden_states

    def sample(
        self,
        hidden_states: torch.Tensor,
        sampling_metadata: SamplingMetadata,
    ) -> SamplerOutput:
>>>>>>> 60dc62dc
        next_tokens = self.sampler(self.lm_head_weight, hidden_states,
                                   sampling_metadata)
        return next_tokens

    def load_weights(self,
                     model_name_or_path: str,
                     cache_dir: Optional[str] = None,
                     load_format: str = "auto",
                     revision: Optional[str] = None):
        params_dict = dict(self.named_parameters(remove_duplicate=False))
        for name, loaded_weight in hf_model_weights_iterator(
                model_name_or_path, cache_dir, load_format, revision):
            if "lm_head.weight" in name:
                continue
            if ".attn.bias" in name:
                # Skip attention mask.
                # NOTE: "c_attn.bias" should not be skipped.
                continue
<<<<<<< HEAD

            if not name.startswith("transformer."):
                name = "transformer." + name

            # For the fused QKV linear layer, manually shard the weights.
            if "c_attn" in name:
                # GPT-2's fused QKV has the shape of
                # [3 * num_heads * head_size, hidden_size].
                # When tensor parallelism is used, we shard the weights along
                # the head dimension.
                total_num_heads = self.config.num_attention_heads
                total_num_kv_heads = (1 if self.config.multi_query else
                                      total_num_heads)
                hidden_size = self.config.hidden_size
                head_size = hidden_size // total_num_heads
                total_kv_size = head_size * total_num_kv_heads
                num_heads = total_num_heads // tensor_model_parallel_world_size
                head_start = tensor_model_parallel_rank * num_heads
                head_end = (tensor_model_parallel_rank + 1) * num_heads

                loaded_weight = convert_pyslice_to_tensor(loaded_weight)
                wq, wk, wv = torch.split(
                    loaded_weight, [hidden_size, total_kv_size, total_kv_size],
                    dim=0)

                wq = wq[head_size * head_start:head_size * head_end]
                if not self.config.multi_query:
                    # Split the heads when using normal multi-head attention
                    wk = wk[head_size * head_start:head_size * head_end]
                    wv = wv[head_size * head_start:head_size * head_end]
                    loaded_weight = torch.cat([wq, wk, wv], dim=0)
                else:
                    # For multi-query attention, we split the query
                    # but replicate the key and value.
                    loaded_weight_q = wq
                    loaded_weight_kv = torch.cat([wk, wv], dim=0)
                    q_weight_name = name.replace("c_attn", "c_attn_q")
                    kv_weight_name = name.replace("c_attn", "c_attn_kv")
                    load_tensor_parallel_weights(state_dict[q_weight_name],
                                                 loaded_weight_q,
                                                 q_weight_name,
                                                 self._column_parallel_weights,
                                                 self._row_parallel_weights,
                                                 tensor_model_parallel_rank)
                    load_tensor_parallel_weights(state_dict[kv_weight_name],
                                                 loaded_weight_kv,
                                                 kv_weight_name,
                                                 self._column_parallel_weights,
                                                 self._row_parallel_weights,
                                                 tensor_model_parallel_rank)
                    continue

            param = state_dict[name]

            if name == "transformer.wte.weight":
                load_padded_tensor_parallel_vocab(param, loaded_weight,
                                                  tensor_model_parallel_rank)
                continue

            load_tensor_parallel_weights(param, loaded_weight, name,
                                         self._column_parallel_weights,
                                         self._row_parallel_weights,
                                         tensor_model_parallel_rank)

    def get_input_embeddings(self):
        return self.transformer.wte
=======
            param = params_dict[name]
            weight_loader = getattr(param, "weight_loader",
                                    default_weight_loader)
            weight_loader(param, loaded_weight)
>>>>>>> 60dc62dc
<|MERGE_RESOLUTION|>--- conflicted
+++ resolved
@@ -27,25 +27,30 @@
 from vllm.model_executor.input_metadata import InputMetadata
 from vllm.model_executor.layers.activation import get_act_fn
 from vllm.model_executor.layers.attention import PagedAttention
-from vllm.model_executor.layers.linear import (ColumnParallelLinear,
-                                               LinearMethodBase,
-                                               QKVParallelLinear,
-                                               RowParallelLinear)
+from vllm.model_executor.layers.linear import (
+    ColumnParallelLinear,
+    LinearMethodBase,
+    QKVParallelLinear,
+    RowParallelLinear,
+)
 from vllm.model_executor.layers.sampler import Sampler
 from vllm.model_executor.layers.vocab_parallel_embedding import (
-    VocabParallelEmbedding)
+    VocabParallelEmbedding,
+)
 from vllm.model_executor.parallel_utils.parallel_state import (
-    get_tensor_model_parallel_world_size)
+    get_tensor_model_parallel_world_size,
+)
 from vllm.model_executor.sampling_metadata import SamplingMetadata
-from vllm.model_executor.weight_utils import (default_weight_loader,
-                                              hf_model_weights_iterator)
+from vllm.model_executor.weight_utils import (
+    default_weight_loader,
+    hf_model_weights_iterator,
+)
 from vllm.sequence import SamplerOutput
 
 KVCache = Tuple[torch.Tensor, torch.Tensor]
 
 
 class GPTBigCodeAttention(nn.Module):
-
     def __init__(
         self,
         config: GPTBigCodeConfig,
@@ -55,10 +60,12 @@
         self.hidden_size = config.hidden_size
         total_num_heads = config.num_attention_heads
         self.tensor_model_parallel_world_size = (
-            get_tensor_model_parallel_world_size())
+            get_tensor_model_parallel_world_size()
+        )
         assert total_num_heads % self.tensor_model_parallel_world_size == 0
-        self.num_heads = (total_num_heads //
-                          self.tensor_model_parallel_world_size)
+        self.num_heads = (
+            total_num_heads // self.tensor_model_parallel_world_size
+        )
         self.head_dim = self.hidden_size // total_num_heads
         self.scale = self.head_dim**-0.5
 
@@ -85,10 +92,12 @@
             bias=True,
             linear_method=linear_method,
         )
-        self.attn = PagedAttention(self.num_heads,
-                                   self.head_dim,
-                                   scale=self.scale,
-                                   num_kv_heads=self.num_kv_heads)
+        self.attn = PagedAttention(
+            self.num_heads,
+            self.head_dim,
+            scale=self.scale,
+            num_kv_heads=self.num_kv_heads,
+        )
 
     def forward(
         self,
@@ -101,19 +110,20 @@
         q, k, v = qkv.split(
             [
                 self.hidden_size // self.tensor_model_parallel_world_size,
-                self.kv_dim, self.kv_dim
+                self.kv_dim,
+                self.kv_dim,
             ],
             dim=-1,
         )
         key_cache, value_cache = kv_cache
-        attn_output = self.attn(q, k, v, key_cache, value_cache,
-                                input_metadata, cache_event)
+        attn_output = self.attn(
+            q, k, v, key_cache, value_cache, input_metadata, cache_event
+        )
         attn_output, _ = self.c_proj(attn_output)
         return attn_output
 
 
 class GPTBigMLP(nn.Module):
-
     def __init__(
         self,
         intermediate_size: int,
@@ -135,8 +145,9 @@
             linear_method=linear_method,
         )
         quant_config = getattr(linear_method, "quant_config", None)
-        self.act = get_act_fn(config.activation_function, quant_config,
-                              intermediate_size)
+        self.act = get_act_fn(
+            config.activation_function, quant_config, intermediate_size
+        )
 
     def forward(self, hidden_states: torch.Tensor) -> torch.Tensor:
         hidden_states, _ = self.c_fc(hidden_states)
@@ -146,7 +157,6 @@
 
 
 class GPTBigCodeBlock(nn.Module):
-
     def __init__(
         self,
         config: GPTBigCodeConfig,
@@ -154,8 +164,9 @@
     ):
         super().__init__()
         hidden_size = config.hidden_size
-        inner_dim = (config.n_inner if config.n_inner is not None else 4 *
-                     hidden_size)
+        inner_dim = (
+            config.n_inner if config.n_inner is not None else 4 * hidden_size
+        )
 
         self.ln_1 = nn.LayerNorm(hidden_size, eps=config.layer_norm_epsilon)
         self.attn = GPTBigCodeAttention(config, linear_method)
@@ -189,7 +200,6 @@
 
 
 class GPTBigCodeModel(nn.Module):
-
     def __init__(
         self,
         config: GPTBigCodeConfig,
@@ -203,10 +213,12 @@
 
         self.wte = VocabParallelEmbedding(config.vocab_size, self.embed_dim)
         self.wpe = nn.Embedding(config.max_position_embeddings, self.embed_dim)
-        self.h = nn.ModuleList([
-            GPTBigCodeBlock(config, linear_method)
-            for _ in range(config.num_hidden_layers)
-        ])
+        self.h = nn.ModuleList(
+            [
+                GPTBigCodeBlock(config, linear_method)
+                for _ in range(config.num_hidden_layers)
+            ]
+        )
         self.ln_f = nn.LayerNorm(self.embed_dim, eps=config.layer_norm_epsilon)
 
     def forward(
@@ -225,15 +237,15 @@
         for i in range(len(self.h)):
             cache_event = None if cache_events is None else cache_events[i]
             layer = self.h[i]
-            hidden_states = layer(hidden_states, kv_caches[i], input_metadata,
-                                  cache_event)
+            hidden_states = layer(
+                hidden_states, kv_caches[i], input_metadata, cache_event
+            )
 
         hidden_states = self.ln_f(hidden_states)
         return hidden_states
 
 
 class GPTBigCodeForCausalLM(nn.Module):
-
     def __init__(
         self,
         config: GPTBigCodeConfig,
@@ -253,16 +265,16 @@
         kv_caches: List[KVCache],
         input_metadata: InputMetadata,
         cache_events: Optional[List[torch.cuda.Event]],
-<<<<<<< HEAD
         inputs_embeds: torch.Tensor,
-    ) -> SamplerOutput:
-        hidden_states = self.transformer(input_ids, positions, kv_caches,
-                                         input_metadata, cache_events,
-                                         inputs_embeds)
-=======
     ) -> torch.Tensor:
-        hidden_states = self.transformer(input_ids, positions, kv_caches,
-                                         input_metadata, cache_events)
+        hidden_states = self.transformer(
+            input_ids,
+            positions,
+            kv_caches,
+            input_metadata,
+            cache_events,
+            inputs_embeds,
+        )
         return hidden_states
 
     def sample(
@@ -270,95 +282,33 @@
         hidden_states: torch.Tensor,
         sampling_metadata: SamplingMetadata,
     ) -> SamplerOutput:
->>>>>>> 60dc62dc
-        next_tokens = self.sampler(self.lm_head_weight, hidden_states,
-                                   sampling_metadata)
+        next_tokens = self.sampler(
+            self.lm_head_weight, hidden_states, sampling_metadata
+        )
         return next_tokens
 
-    def load_weights(self,
-                     model_name_or_path: str,
-                     cache_dir: Optional[str] = None,
-                     load_format: str = "auto",
-                     revision: Optional[str] = None):
+    def load_weights(
+        self,
+        model_name_or_path: str,
+        cache_dir: Optional[str] = None,
+        load_format: str = "auto",
+        revision: Optional[str] = None,
+    ):
         params_dict = dict(self.named_parameters(remove_duplicate=False))
         for name, loaded_weight in hf_model_weights_iterator(
-                model_name_or_path, cache_dir, load_format, revision):
+            model_name_or_path, cache_dir, load_format, revision
+        ):
             if "lm_head.weight" in name:
                 continue
             if ".attn.bias" in name:
                 # Skip attention mask.
                 # NOTE: "c_attn.bias" should not be skipped.
                 continue
-<<<<<<< HEAD
-
-            if not name.startswith("transformer."):
-                name = "transformer." + name
-
-            # For the fused QKV linear layer, manually shard the weights.
-            if "c_attn" in name:
-                # GPT-2's fused QKV has the shape of
-                # [3 * num_heads * head_size, hidden_size].
-                # When tensor parallelism is used, we shard the weights along
-                # the head dimension.
-                total_num_heads = self.config.num_attention_heads
-                total_num_kv_heads = (1 if self.config.multi_query else
-                                      total_num_heads)
-                hidden_size = self.config.hidden_size
-                head_size = hidden_size // total_num_heads
-                total_kv_size = head_size * total_num_kv_heads
-                num_heads = total_num_heads // tensor_model_parallel_world_size
-                head_start = tensor_model_parallel_rank * num_heads
-                head_end = (tensor_model_parallel_rank + 1) * num_heads
-
-                loaded_weight = convert_pyslice_to_tensor(loaded_weight)
-                wq, wk, wv = torch.split(
-                    loaded_weight, [hidden_size, total_kv_size, total_kv_size],
-                    dim=0)
-
-                wq = wq[head_size * head_start:head_size * head_end]
-                if not self.config.multi_query:
-                    # Split the heads when using normal multi-head attention
-                    wk = wk[head_size * head_start:head_size * head_end]
-                    wv = wv[head_size * head_start:head_size * head_end]
-                    loaded_weight = torch.cat([wq, wk, wv], dim=0)
-                else:
-                    # For multi-query attention, we split the query
-                    # but replicate the key and value.
-                    loaded_weight_q = wq
-                    loaded_weight_kv = torch.cat([wk, wv], dim=0)
-                    q_weight_name = name.replace("c_attn", "c_attn_q")
-                    kv_weight_name = name.replace("c_attn", "c_attn_kv")
-                    load_tensor_parallel_weights(state_dict[q_weight_name],
-                                                 loaded_weight_q,
-                                                 q_weight_name,
-                                                 self._column_parallel_weights,
-                                                 self._row_parallel_weights,
-                                                 tensor_model_parallel_rank)
-                    load_tensor_parallel_weights(state_dict[kv_weight_name],
-                                                 loaded_weight_kv,
-                                                 kv_weight_name,
-                                                 self._column_parallel_weights,
-                                                 self._row_parallel_weights,
-                                                 tensor_model_parallel_rank)
-                    continue
-
-            param = state_dict[name]
-
-            if name == "transformer.wte.weight":
-                load_padded_tensor_parallel_vocab(param, loaded_weight,
-                                                  tensor_model_parallel_rank)
-                continue
-
-            load_tensor_parallel_weights(param, loaded_weight, name,
-                                         self._column_parallel_weights,
-                                         self._row_parallel_weights,
-                                         tensor_model_parallel_rank)
+            param = params_dict[name]
+            weight_loader = getattr(
+                param, "weight_loader", default_weight_loader
+            )
+            weight_loader(param, loaded_weight)
 
     def get_input_embeddings(self):
-        return self.transformer.wte
-=======
-            param = params_dict[name]
-            weight_loader = getattr(param, "weight_loader",
-                                    default_weight_loader)
-            weight_loader(param, loaded_weight)
->>>>>>> 60dc62dc
+        return self.transformer.wte